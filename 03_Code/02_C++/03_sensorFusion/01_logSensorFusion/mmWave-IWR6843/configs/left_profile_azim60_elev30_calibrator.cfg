% ***************************************************************
% Created for SDK ver:03.06
% Created using Visualizer ver:3.6.0.0
% Frequency:60
% Platform:xWR68xx_AOP
% Scene Classifier:best_vel_res
% Azimuth Resolution(deg):30 + 30
% Range Resolution(m):0.214
% Maximum unambiguous Range(m):10.95
% Maximum Radial Velocity(m/s):10.24
% Radial velocity resolution(m/s):0.16
% Frame Duration(msec):33.333
% RF calibration data:None
% Range Detection Threshold (dB):15
% Doppler Detection Threshold (dB):15
% Range Peak Grouping:enabled
% Doppler Peak Grouping:enabled
% Static clutter removal:disabled
% Angle of Arrival FoV: Full FoV
% Range FoV: Full FoV
% Doppler FoV: Full FoV
% ***************************************************************
sensorStop
flushCfg
dfeDataOutputMode 1
channelCfg 15 7 0
adcCfg 2 1
adcbufCfg -1 0 1 1 1
<<<<<<< HEAD
profileCfg 0 60 6 6 48.8 0 0 40 1 256 8000 0 0 30
chirpCfg 0 0 0 0 0 0 0 1
chirpCfg 1 1 0 0 0 0 0 2
chirpCfg 2 2 0 0 0 0 0 4
frameCfg 0 2 32 0 50 1 0
=======

% --- Profile: 60 GHz
profileCfg 0 60 28 7 15 0 0 100 1 64 9142 0 0 158

% --- Chirps using both profiles
chirpCfg 0 0 0 0 0 0 0 1
chirpCfg 1 1 0 0 0 0 0 2
chirpCfg 2 2 0 0 0 0 0 4

% --- Frame with 2 chirps per loop, 64 loops = 128 chirps total
frameCfg 0 2 64 0 33.333 1 0

>>>>>>> 831332cd
lowPower 0 0
guiMonitor -1 1 1 0 0 0 0
cfarCfg -1 0 2 8 4 3 0 15 1
cfarCfg -1 1 0 8 4 4 1 15 1
multiObjBeamForming -1 1 0.5
clutterRemoval -1 0
calibDcRangeSig -1 0 -5 8 256
extendedMaxVelocity -1 0
lvdsStreamCfg -1 0 0 0
compRangeBiasAndRxChanPhase 0.0 1 0 -1 0 1 0 -1 0 1 0 -1 0 1 0 -1 0 1 0 -1 0 1 0 -1 0
measureRangeBiasAndRxChanPhase 0 1.5 0.2
CQRxSatMonitor 0 3 4 19 0
CQSigImgMonitor 0 31 4
analogMonitor 0 0
aoaFovCfg -1 -90 90 -90 90
cfarFovCfg -1 0 0 10.97
cfarFovCfg -1 1 -9.68 9.68
calibData 0 0 0
sensorStart<|MERGE_RESOLUTION|>--- conflicted
+++ resolved
@@ -26,13 +26,6 @@
 channelCfg 15 7 0
 adcCfg 2 1
 adcbufCfg -1 0 1 1 1
-<<<<<<< HEAD
-profileCfg 0 60 6 6 48.8 0 0 40 1 256 8000 0 0 30
-chirpCfg 0 0 0 0 0 0 0 1
-chirpCfg 1 1 0 0 0 0 0 2
-chirpCfg 2 2 0 0 0 0 0 4
-frameCfg 0 2 32 0 50 1 0
-=======
 
 % --- Profile: 60 GHz
 profileCfg 0 60 28 7 15 0 0 100 1 64 9142 0 0 158
@@ -45,7 +38,6 @@
 % --- Frame with 2 chirps per loop, 64 loops = 128 chirps total
 frameCfg 0 2 64 0 33.333 1 0
 
->>>>>>> 831332cd
 lowPower 0 0
 guiMonitor -1 1 1 0 0 0 0
 cfarCfg -1 0 2 8 4 3 0 15 1
